--- conflicted
+++ resolved
@@ -660,7 +660,7 @@
             let total_len: f64 = bx
                 .segments
                 .iter()
-                .map(|seg| seg.len().max(f64::EPSILON)) // avoid 0
+                .map(|seg| seg.len().max(f64::EPSILON)) 0
                 .sum();
 
             let total_gap_px: f32 = if n >= 2 {
@@ -682,27 +682,6 @@
         }
     }
 
-<<<<<<< HEAD
-    pub fn segment_x_gap_screen_ranges(&self) -> Option<Vec<(f32, f32)>> {
-        let bx = self.segment_xaxis()?;
-        let mut out = Vec::new();
-
-        let mut cursor_px = self.frame.left() + self.segment_x_offset;
-
-        for (i, seg) in bx.segments.iter().enumerate() {
-            let seg_px = (seg.len() as f32) * self.pixels_per_x;
-            cursor_px += seg_px;
-
-            if i + 1 < bx.segments.len() {
-                let gap_left = cursor_px;
-                let gap_right = cursor_px + bx.gap_px;
-                out.push((gap_left, gap_right));
-                cursor_px += bx.gap_px;
-            }
-        }
-
-        Some(out)
-=======
     #[inline]
     pub fn segment_x_offset(&self) -> f32 {
         self.segment_x_offset
@@ -716,6 +695,5 @@
     #[inline]
     pub fn translate_segment_offset(&mut self, dx_screen: f32) {
         self.segment_x_offset += dx_screen;
->>>>>>> 27db5889
     }
 }